--- conflicted
+++ resolved
@@ -2,44 +2,31 @@
 Pinecone service (v3 SDK) with simple CRUD and health reporting.
 
 Configuration via environment variables:
-  - PINECONE_API_KEY  (required)
-<<<<<<< HEAD
-  - PINECONE_INDEX    (default: "perez")
-	- PINECONE_DIM      (default: 1024)
-=======
-  - PINECONE_INDEX_NAME    (default: "perez")
-  - PINECONE_DIMENSION      (default: 1024)
->>>>>>> 0529a579
-  - PINECONE_METRIC   (default: "cosine")
-  - PINECONE_CLOUD    (default: "aws")
-  - PINECONE_REGION   (default: "us-east-1")
+- PINECONE_API_KEY      (required for remote)
+- PINECONE_INDEX_NAME   (default: "perez")
+- PINECONE_DIMENSION    (default: 1024)
+- PINECONE_METRIC       (default: "cosine")
+- PINECONE_CLOUD        (default: "aws")
+- PINECONE_REGION       (default: "us-east-1")
 """
 from __future__ import annotations
 
+import hashlib
+import math
 import os
 import time
-<<<<<<< HEAD
-import math
-import hashlib
 from typing import Any, Dict, Iterable, List, Optional, Tuple
+
 
 # Lazy import cache for embeddings
 _EMBED_MODEL = None
-=======
-from typing import Any, Dict, Iterable, List, Optional
->>>>>>> 0529a579
 
 
 class PineconeService:
 	def __init__(self) -> None:
 		self.api_key = os.getenv("PINECONE_API_KEY")
-<<<<<<< HEAD
-		self.index_name = os.getenv("PINECONE_INDEX", "perez")
-		self.dimension = int(os.getenv("PINECONE_DIM", "1024"))
-=======
-		self.index_name = os.getenv("PINECONE_INDEX_NAME", "perez")  # Cambiado para usar tu .env
-		self.dimension = int(os.getenv("PINECONE_DIMENSION", "1024"))  # Cambiado a 1024
->>>>>>> 0529a579
+		self.index_name = os.getenv("PINECONE_INDEX_NAME", "perez")
+		self.dimension = int(os.getenv("PINECONE_DIMENSION", "1024"))
 		self.metric = os.getenv("PINECONE_METRIC", "cosine")
 		self.cloud = os.getenv("PINECONE_CLOUD", "aws")
 		self.region = os.getenv("PINECONE_REGION", "us-east-1")
@@ -47,58 +34,44 @@
 		self._pc = None
 		self._index = None
 		self._last_error: Optional[str] = None
-<<<<<<< HEAD
 		self._embed_model_error: Optional[str] = None
 
 		# In-memory fallback vector store: {namespace: {id: (values, metadata)}}
 		self._mem_store: Dict[str, Dict[str, Tuple[List[float], Optional[Dict[str, Any]]]]] = {}
-=======
->>>>>>> 0529a579
-
+
+		# Try to initialize remote Pinecone if API key is present
 		if not self.api_key:
 			self._last_error = "PINECONE_API_KEY not set"
-			return
-
-		try:
-			from pinecone import Pinecone, ServerlessSpec  # type: ignore
-
-			self._pc = Pinecone(api_key=self.api_key)
-			# Create index if missing
-			names = [i["name"] for i in self._pc.list_indexes()] if hasattr(self._pc, "list_indexes") else []
-			if self.index_name not in names:
-<<<<<<< HEAD
-=======
-				print(f"Creating Pinecone index: {self.index_name}")
->>>>>>> 0529a579
-				self._pc.create_index(
-					name=self.index_name,
-					dimension=self.dimension,
-					metric=self.metric,
-					spec=ServerlessSpec(cloud=self.cloud, region=self.region),
-				)
-				# Brief wait until index is ready
-				_t0 = time.time()
-				while True:
-					meta = next((i for i in self._pc.list_indexes() if i.get("name") == self.index_name), None)
-					if meta and meta.get("status", {}).get("ready") is True:
-						break
-					if time.time() - _t0 > 30:
-						break
-					time.sleep(1)
-<<<<<<< HEAD
-=======
-				print(f"✅ Pinecone index {self.index_name} ready")
-			else:
-				print(f"✅ Pinecone index {self.index_name} already exists")
-			
->>>>>>> 0529a579
-			self._index = self._pc.Index(self.index_name)
-		except Exception as e:  # pragma: no cover - environment-specific
-			self._last_error = str(e)
-			self._pc = None
-			self._index = None
-<<<<<<< HEAD
-
+		else:
+			try:
+				from pinecone import Pinecone, ServerlessSpec  # type: ignore
+
+				self._pc = Pinecone(api_key=self.api_key)
+				# Create index if missing
+				names = [i["name"] for i in self._pc.list_indexes()] if hasattr(self._pc, "list_indexes") else []
+				if self.index_name not in names:
+					self._pc.create_index(
+						name=self.index_name,
+						dimension=self.dimension,
+						metric=self.metric,
+						spec=ServerlessSpec(cloud=self.cloud, region=self.region),
+					)
+					# Brief wait until index is ready
+					_t0 = time.time()
+					while True:
+						meta = next((i for i in self._pc.list_indexes() if i.get("name") == self.index_name), None)
+						if meta and meta.get("status", {}).get("ready") is True:
+							break
+						if time.time() - _t0 > 30:
+							break
+						time.sleep(1)
+				self._index = self._pc.Index(self.index_name)
+			except Exception as e:  # pragma: no cover - environment-specific
+				self._last_error = str(e)
+				self._pc = None
+				self._index = None
+
+	# ---------- Embeddings ----------
 	def _get_embed_model(self):
 		"""Lazily load the sentence-transformers model."""
 		global _EMBED_MODEL
@@ -115,77 +88,72 @@
 			return None
 
 	def _hash_embed(self, text: str) -> List[float]:
-		"""Deterministic hash-based embedding fallback with normalization."""
-		# Extend digest to required length
+		"""Deterministic hash-based embedding fallback with L2 normalization."""
 		dim = self.dimension
 		buf = bytearray()
 		seed = text.encode("utf-8")
 		while len(buf) < dim * 4:
 			seed = hashlib.sha256(seed).digest()
 			buf.extend(seed)
-		# Map bytes to floats in [-1, 1]
 		vals: List[float] = []
 		for i in range(dim):
-			# take 4 bytes, convert to int, scale
-			chunk = int.from_bytes(buf[i*4:(i+1)*4], byteorder="little", signed=False)
-			x = (chunk / 0xFFFFFFFF) * 2.0 - 1.0
+			chunk = bytes(buf[i * 4 : (i + 1) * 4])
+			v = int.from_bytes(chunk, "little", signed=False)
+			# Map to [0,1], then to [-1,1]
+			x = (v / 4294967295.0) * 2.0 - 1.0
 			vals.append(x)
 		# Normalize
-		norm = math.sqrt(sum(v*v for v in vals)) or 1.0
-		return [v / norm for v in vals]
-=======
-			print(f"❌ Error inicializando Pinecone: {e}")
->>>>>>> 0529a579
+		norm = math.sqrt(sum(x * x for x in vals)) or 1.0
+		return [x / norm for x in vals]
+
+	def embed_text(self, text: str) -> List[float]:
+		model = self._get_embed_model()
+		if model is None:
+			return self._hash_embed(f"passage: {text}")
+		try:
+			vec = model.encode([f"passage: {text}"], normalize_embeddings=True)[0]
+			return vec.tolist() if hasattr(vec, "tolist") else list(vec)
+		except Exception:
+			return self._hash_embed(f"passage: {text}")
+
+	def embed_texts(self, texts: List[str]) -> List[List[float]]:
+		model = self._get_embed_model()
+		if model is None:
+			return [self._hash_embed(f"passage: {t}") for t in texts]
+		try:
+			vecs = model.encode([f"passage: {t}" for t in texts], normalize_embeddings=True)
+			out: List[List[float]] = []
+			for v in vecs:
+				out.append(v.tolist() if hasattr(v, "tolist") else list(v))
+			return out
+		except Exception:
+			return [self._hash_embed(f"passage: {t}") for t in texts]
 
 	# ---------- Basic ops ----------
 	def is_available(self) -> bool:
 		return self._index is not None
 
-<<<<<<< HEAD
-	# ---------- Embeddings helpers ----------
-	def embed_text(self, text: str, is_query: bool = False) -> List[float]:
-		model = self._get_embed_model()
-		prefix = "query: " if is_query else "passage: "
-		if not model:
-			# Fallback
-			return self._hash_embed(prefix + text)
-		vec = model.encode(prefix + text, normalize_embeddings=True)
-		return vec.tolist()
-
-	def embed_texts(self, texts: List[str], is_query: bool = False) -> List[List[float]]:
-		model = self._get_embed_model()
-		prefix = "query: " if is_query else "passage: "
-		if not model:
-			# Fallback
-			return [self._hash_embed(prefix + t) for t in texts]
-		vecs = model.encode([prefix + t for t in texts], normalize_embeddings=True)
-		return [v.tolist() for v in vecs]
-
-=======
->>>>>>> 0529a579
 	def upsert_vectors(
 		self,
 		vectors: Iterable[Dict[str, Any]],
 		namespace: Optional[str] = None,
 	) -> Any:
 		"""vectors: [{id, values, metadata?}]"""
-		if not self._index:
-<<<<<<< HEAD
-			# In-memory upsert
-			ns = namespace or "default"
-			store = self._mem_store.setdefault(ns, {})
-			count = 0
-			for v in vectors:
-				vid = v["id"]
-				vals = v["values"]
-				meta = v.get("metadata")
-				store[vid] = (list(vals), meta)
-				count += 1
-			return {"upserted_count": count}
-=======
-			raise RuntimeError(self._last_error or "Pinecone index not available")
->>>>>>> 0529a579
-		return self._index.upsert(vectors=list(vectors), namespace=namespace)
+		ns = namespace or ""
+		if self._index:
+			return self._index.upsert(vectors=list(vectors), namespace=namespace)
+		# In-memory fallback
+		store = self._mem_store.setdefault(ns, {})
+		count = 0
+		for item in vectors:
+			vid = item.get("id")
+			values = item.get("values")
+			metadata = item.get("metadata")
+			if vid is None or values is None:
+				continue
+			store[str(vid)] = (list(values), metadata)
+			count += 1
+		return {"upserted_count": count}
 
 	def query(
 		self,
@@ -195,30 +163,39 @@
 		include_metadata: bool = True,
 		namespace: Optional[str] = None,
 	) -> Any:
-		if not self._index:
-<<<<<<< HEAD
-			# In-memory query: cosine similarity (vectors normalized already)
-			ns = namespace or "default"
-			store = self._mem_store.get(ns, {})
-			# compute dot product as cosine since vectors normalized
-			def dot(a: List[float], b: List[float]) -> float:
-				return sum(x*y for x, y in zip(a, b))
-			results = []
-			for vid, (vals, meta) in store.items():
-				score = dot(vector, vals)
-				results.append({"id": vid, "score": score, "metadata": meta if include_metadata else None})
-			results.sort(key=lambda r: r["score"], reverse=True)
-			return results[:top_k]
-=======
-			raise RuntimeError(self._last_error or "Pinecone index not available")
->>>>>>> 0529a579
-		return self._index.query(
-			vector=vector,
-			top_k=top_k,
-			filter=filter,
-			include_metadata=include_metadata,
-			namespace=namespace,
-		)
+		ns = namespace or ""
+		if self._index:
+			res = self._index.query(
+				vector=vector,
+				top_k=top_k,
+				filter=filter,
+				include_metadata=include_metadata,
+				namespace=namespace,
+			)
+			# Normalize result to list of dicts
+			matches: List[Dict[str, Any]] = []
+			if hasattr(res, "matches") and res.matches is not None:
+				for m in res.matches:
+					matches.append({"id": getattr(m, "id", None), "score": getattr(m, "score", None), "metadata": getattr(m, "metadata", None)})
+			elif isinstance(res, dict):
+				for m in res.get("matches", []) or []:
+					if isinstance(m, dict):
+						matches.append({"id": m.get("id"), "score": m.get("score"), "metadata": m.get("metadata")})
+			return matches
+		# In-memory fallback
+		store = self._mem_store.get(ns, {})
+		scored: List[Tuple[str, float, Optional[Dict[str, Any]]]] = []
+		for vid, (vals, meta) in store.items():
+			if filter and meta:
+				ok = all(meta.get(k) == v for k, v in filter.items())
+				if not ok:
+					continue
+			# Cosine similarity assuming normalized inputs
+			score = sum(a * b for a, b in zip(vals, vector))
+			scored.append((vid, score, meta))
+		scored.sort(key=lambda x: x[1], reverse=True)
+		out = [{"id": vid, "score": score, "metadata": meta} for vid, score, meta in scored[: top_k or 5]]
+		return out
 
 	def delete(
 		self,
@@ -226,37 +203,32 @@
 		filter: Optional[Dict[str, Any]] = None,
 		namespace: Optional[str] = None,
 	) -> Any:
-		if not self._index:
-<<<<<<< HEAD
-			ns = namespace or "default"
-			store = self._mem_store.setdefault(ns, {})
-			deleted = 0
-			if ids:
-				for vid in ids:
-					if vid in store:
-						store.pop(vid, None)
-						deleted += 1
-			elif filter:
-				# basic filter on metadata equality
-				to_del = [vid for vid, (_, meta) in store.items() if meta and all(meta.get(k) == v for k, v in filter.items())]
-				for vid in to_del:
+		ns = namespace or ""
+		if self._index:
+			return self._index.delete(ids=ids, filter=filter, namespace=namespace)
+		# In-memory fallback
+		store = self._mem_store.setdefault(ns, {})
+		deleted = 0
+		if ids:
+			for vid in ids:
+				if vid in store:
 					store.pop(vid, None)
-				deleted += len(to_del)
-			return {"deleted_count": deleted}
-=======
-			raise RuntimeError(self._last_error or "Pinecone index not available")
->>>>>>> 0529a579
-		return self._index.delete(ids=ids, filter=filter, namespace=namespace)
+					deleted += 1
+		elif filter:
+			to_del = [vid for vid, (_, meta) in store.items() if meta and all(meta.get(k) == v for k, v in filter.items())]
+			for vid in to_del:
+				store.pop(vid, None)
+			deleted += len(to_del)
+		else:
+			deleted = len(store)
+			store.clear()
+		return {"deleted_count": deleted}
 
 	def get_index_stats(self) -> Dict[str, Any]:
 		if not self._index:
-<<<<<<< HEAD
 			# In-memory stats
 			total = sum(len(ns_store) for ns_store in self._mem_store.values())
 			return {"vectors_stored": total, "namespaces": list(self._mem_store.keys())}
-=======
-			raise RuntimeError(self._last_error or "Pinecone index not available")
->>>>>>> 0529a579
 		try:
 			stats = self._index.describe_index_stats()
 			# Some SDKs return objects; coerce to dict if available
@@ -269,16 +241,11 @@
 	# ---------- Health ----------
 	def get_status(self) -> Dict[str, Any]:
 		ok = self.is_available()
-<<<<<<< HEAD
 		embed_model_loaded = self._get_embed_model() is not None
 		status: Dict[str, Any] = {
 			"pinecone_available": ok,
-			"faiss_available": False,  # no FAISS fallback in this build
+			"faiss_available": False,
 			"embedding_model_loaded": embed_model_loaded,
-=======
-		status: Dict[str, Any] = {
-			"available": ok,
->>>>>>> 0529a579
 			"index": self.index_name,
 			"dimension": self.dimension,
 			"metric": self.metric,
@@ -295,7 +262,53 @@
 			status["stats_error"] = str(e)
 		return status
 
-<<<<<<< HEAD
+	# ---------- Helper methods for Madrid knowledge ----------
+	def upsert_madrid_content(self, poi_id: str, content_type: str, text: str, embedding: List[float]) -> bool:
+		"""Helper específico para subir contenido de Madrid"""
+		try:
+			vector_id = f"{poi_id}_{content_type}"
+			metadata = {
+				"poi_id": poi_id,
+				"content_type": content_type,
+				"text": text[:1000],
+				"source": "wikipedia",
+			}
+			self.upsert_vectors(
+				[
+					{
+						"id": vector_id,
+						"values": embedding,
+						"metadata": metadata,
+					}
+				]
+			)
+			return True
+		except Exception:
+			return False
+
+	def search_madrid_content(
+		self, query_embedding: List[float], poi_id: str | None = None, content_type: str | None = None, top_k: int = 3
+	) -> List[Dict]:
+		"""Buscar contenido de Madrid con filtros opcionales"""
+		try:
+			filter_dict: Dict[str, Any] = {}
+			if poi_id:
+				filter_dict["poi_id"] = poi_id
+			if content_type:
+				filter_dict["content_type"] = content_type
+
+			results = self.query(
+				vector=query_embedding,
+				top_k=top_k,
+				filter=filter_dict if filter_dict else None,
+				include_metadata=True,
+			)
+
+			# Result already normalized to list[dict]
+			return results if isinstance(results, list) else []
+		except Exception:
+			return []
+
 
 # Exported instance used by the app
 pinecone_service = PineconeService()
@@ -321,59 +334,3 @@
 
 def delete_location_embeddings(ids: List[str], namespace: Optional[str] = None) -> Any:
 	return pinecone_service.delete(ids=ids, namespace=namespace)
-=======
-	# ---------- Helper methods for Madrid knowledge ----------
-	def upsert_madrid_content(self, poi_id: str, content_type: str, text: str, embedding: List[float]) -> bool:
-		"""Helper específico para subir contenido de Madrid"""
-		try:
-			vector_id = f"{poi_id}_{content_type}"
-			metadata = {
-				"poi_id": poi_id,
-				"content_type": content_type,
-				"text": text[:1000],  # Limitamos el texto en metadata
-				"source": "wikipedia"
-			}
-			
-			self.upsert_vectors([{
-				"id": vector_id,
-				"values": embedding,
-				"metadata": metadata
-			}])
-			return True
-		except Exception as e:
-			print(f"❌ Error subiendo {poi_id}_{content_type}: {e}")
-			return False
-
-	def search_madrid_content(self, query_embedding: List[float], poi_id: str = None, content_type: str = None, top_k: int = 3) -> List[Dict]:
-		"""Buscar contenido de Madrid con filtros opcionales"""
-		try:
-			filter_dict = {}
-			if poi_id:
-				filter_dict["poi_id"] = poi_id
-			if content_type:
-				filter_dict["content_type"] = content_type
-			
-			results = self.query(
-				vector=query_embedding,
-				top_k=top_k,
-				filter=filter_dict if filter_dict else None,
-				include_metadata=True
-			)
-			
-			# Extraer resultados según el formato de respuesta de Pinecone
-			if hasattr(results, 'matches'):
-				return [{"id": match.id, "score": match.score, "metadata": match.metadata} 
-				       for match in results.matches]
-			elif isinstance(results, dict) and 'matches' in results:
-				return results['matches']
-			else:
-				return []
-				
-		except Exception as e:
-			print(f"❌ Error buscando contenido: {e}")
-			return []
-
-
-# Exported instance used by the app
-pinecone_service = PineconeService()
->>>>>>> 0529a579
