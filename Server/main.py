from fastapi import FastAPI, HTTPException, Request
from fastapi.middleware.cors import CORSMiddleware
from fastapi.responses import JSONResponse
from contextlib import asynccontextmanager
import logging
import os
import uvicorn
<<<<<<< HEAD

# Load .env (optional)
try:  # pragma: no cover
    from dotenv import load_dotenv  # type: ignore

=======
import os

# Load .env if available
try:
    from dotenv import load_dotenv
>>>>>>> 0529a579
    load_dotenv()
except Exception:
    pass

<<<<<<< HEAD
# Pinecone health service (optional)
try:
    from Server.core.services.pinecone_service import pinecone_service
except Exception:
    pinecone_service = None

# App + lifespan (DB wiring)
from Server.api.endpoints import chat, routes, family
=======
# ✅ CORREGIR IMPORTS - cambiar imports relativos por rutas desde raíz
from Server.api.endpoints import chat, routes, family, debug
>>>>>>> 0529a579
from Server.core.models.database import Database
from Server.core.agents.raton_perez import raton_perez, RatonPerez

logging.basicConfig(level=logging.INFO)
logger = logging.getLogger(__name__)


@asynccontextmanager
async def lifespan(app: FastAPI):
    logger.info("Iniciando aplicación Ratoncito Pérez Digital...")

    db = Database()
    if not db.health_check():
        logger.error("Error: No se puede conectar a la base de datos")
        raise RuntimeError("Database connection failed")

    logger.info("✅ Base de datos conectada correctamente")
    app.state.db = db

    global raton_perez
    raton_perez = RatonPerez(db)
    logger.info("✅ Ratoncito Pérez inicializado (con base de datos real)")

    yield

    logger.info("Cerrando aplicación...")
    if db:
        db.close()

<<<<<<< HEAD

=======
# Crear aplicación principal
>>>>>>> 0529a579
app = FastAPI(
    title="Ratoncito Pérez Digital API",
    description="API para el agente turístico virtual Ratoncito Pérez",
    version=os.getenv("APP_VERSION", "1.0.0"),
    lifespan=lifespan,
)
<<<<<<< HEAD
=======

# CORS
>>>>>>> 0529a579
app.add_middleware(
    CORSMiddleware,
    allow_origins=["*"],
    allow_credentials=True,
    allow_methods=["*"],
    allow_headers=["*"],
)

# Incluir routers con prefijos consistentes
app.include_router(chat.router, prefix="/api")
app.include_router(family.router, prefix="/api")
app.include_router(routes.router, prefix="/api")
<<<<<<< HEAD
# Optional debug router
try:
    from Server.api.endpoints.debug import router as debug_router

    app.include_router(debug_router)
except Exception:
    pass
=======
app.include_router(debug.router)  # Debug sin prefijo para compatibilidad
>>>>>>> 0529a579

# Endpoints principales
@app.get("/")
async def root():
    return {
        "message": "¡Hola! Soy el Ratoncito Pérez Digital 🐭",
        "description": "API para experiencias turísticas familiares en Madrid",
        "version": os.getenv("APP_VERSION", "1.0.0"),
        "endpoints": {
            "health": "/health",
            "chat": "/api/chat",
            "families": "/api/families",
            "routes": "/api/routes",
<<<<<<< HEAD
            "docs": "/docs",
            "debug": "/debug",
        },
=======
            "debug": "/debug",
            "docs": "/docs"
        }
>>>>>>> 0529a579
    }

@app.get("/health")
async def health_check(request: Request):
    """Health check principal con formato estándar"""
    db = getattr(request.app.state, "db", None)
    status = {
        "status": "healthy",
        "database": "connected" if db and db.health_check() else "disconnected",
<<<<<<< HEAD
=======
        "timestamp": int(__import__('time').time())
>>>>>>> 0529a579
    }
    # Pinecone + Redis health
    try:
        status["pinecone"] = (
            pinecone_service.get_status() if pinecone_service is not None else {"available": False}
        )
    except Exception as e:
        status["pinecone"] = {"error": str(e)}
    try:
        import redis  # type: ignore

        redis_url = os.getenv("REDIS_URL")
        if redis_url:
            client = redis.StrictRedis.from_url(redis_url, socket_connect_timeout=0.25, socket_timeout=0.25)
            ok = bool(client.ping())
            status["redis"] = {"available": ok, "url": redis_url}
        else:
            status["redis"] = {"available": False, "reason": "REDIS_URL not set"}
    except Exception as e:
        status["redis"] = {"available": False, "error": str(e)}

    if status["database"] == "disconnected":
        status["status"] = "unhealthy"
    return status

@app.get("/healthz")
def healthz():
    """Health check adicional con información de servicios"""
    status = {"status": "ok"}
    
    # Pinecone health
    try:
        # ✅ CORREGIR TAMBIÉN ESTE IMPORT
        from Server.core.services.pinecone_service import pinecone_service
        if pinecone_service is not None:
            status["pinecone"] = pinecone_service.get_status()
        else:
            status["pinecone"] = {"available": False, "reason": "service not imported"}
    except Exception as e:
        status["pinecone"] = {"available": False, "error": str(e)}

    # Redis health
    try:
        import redis
        redis_url = os.getenv("REDIS_URL")
        if redis_url:
            client = redis.StrictRedis.from_url(redis_url, socket_connect_timeout=0.25, socket_timeout=0.25)
            ok = bool(client.ping())
            status["redis"] = {"available": ok, "url": redis_url}
        else:
            status["redis"] = {"available": False, "reason": "REDIS_URL not set"}
    except Exception as e:
        status["redis"] = {"available": False, "error": str(e)}
    
    return status

@app.get("/_routes")
def list_routes():
    """Endpoint de descubrimiento para debugging"""
    routes = []
    for route in app.router.routes:
        methods = getattr(route, "methods", None)
        path = getattr(route, "path", None)
        name = getattr(route, "name", None)
        include = getattr(route, "include_in_schema", True)
        if path:
            routes.append({
                "path": path,
                "name": name,
                "methods": sorted(list(methods)) if methods else [],
                "include_in_schema": include,
            })
    return {"count": len(routes), "routes": routes}

# Exception handlers
@app.exception_handler(404)
async def not_found_handler(request, exc):
    return JSONResponse(
        status_code=404,
        content={
            "error": "Endpoint no encontrado",
            "message": "El Ratoncito Pérez no puede encontrar lo que buscas 🐭",
            "suggestion": "Visita /docs para ver todos los endpoints disponibles",
            "available_endpoints": [
                "/health", "/api/chat/message", "/api/families/", 
                "/api/routes/overview", "/debug/ping"
            ]
        },
    )

@app.exception_handler(500)
async def internal_error_handler(request, exc):
    logger.error(f"Error interno del servidor: {exc}")
    return JSONResponse(
        status_code=500,
        content={
            "error": "Error interno del servidor",
            "message": "¡Oops! El Ratoncito Pérez tuvo un problemita técnico 🐭",
            "suggestion": "Intenta de nuevo en unos momentos"
        },
    )

if __name__ == "__main__":
    # ✅ CAMBIAR TAMBIÉN ESTE PARA EJECUTAR DESDE RAÍZ
    uvicorn.run("Server.main:app", host="0.0.0.0", port=8000, reload=True, log_level="info")<|MERGE_RESOLUTION|>--- conflicted
+++ resolved
@@ -5,36 +5,23 @@
 import logging
 import os
 import uvicorn
-<<<<<<< HEAD
-
-# Load .env (optional)
-try:  # pragma: no cover
-    from dotenv import load_dotenv  # type: ignore
-
-=======
 import os
 
 # Load .env if available
 try:
     from dotenv import load_dotenv
->>>>>>> 0529a579
     load_dotenv()
 except Exception:
     pass
 
-<<<<<<< HEAD
 # Pinecone health service (optional)
-try:
+try:  # pragma: no cover
     from Server.core.services.pinecone_service import pinecone_service
 except Exception:
     pinecone_service = None
 
 # App + lifespan (DB wiring)
-from Server.api.endpoints import chat, routes, family
-=======
-# ✅ CORREGIR IMPORTS - cambiar imports relativos por rutas desde raíz
 from Server.api.endpoints import chat, routes, family, debug
->>>>>>> 0529a579
 from Server.core.models.database import Database
 from Server.core.agents.raton_perez import raton_perez, RatonPerez
 
@@ -64,22 +51,14 @@
     if db:
         db.close()
 
-<<<<<<< HEAD
-
-=======
-# Crear aplicación principal
->>>>>>> 0529a579
 app = FastAPI(
     title="Ratoncito Pérez Digital API",
     description="API para el agente turístico virtual Ratoncito Pérez",
     version=os.getenv("APP_VERSION", "1.0.0"),
     lifespan=lifespan,
 )
-<<<<<<< HEAD
-=======
 
 # CORS
->>>>>>> 0529a579
 app.add_middleware(
     CORSMiddleware,
     allow_origins=["*"],
@@ -92,17 +71,7 @@
 app.include_router(chat.router, prefix="/api")
 app.include_router(family.router, prefix="/api")
 app.include_router(routes.router, prefix="/api")
-<<<<<<< HEAD
-# Optional debug router
-try:
-    from Server.api.endpoints.debug import router as debug_router
-
-    app.include_router(debug_router)
-except Exception:
-    pass
-=======
 app.include_router(debug.router)  # Debug sin prefijo para compatibilidad
->>>>>>> 0529a579
 
 # Endpoints principales
 @app.get("/")
@@ -116,15 +85,9 @@
             "chat": "/api/chat",
             "families": "/api/families",
             "routes": "/api/routes",
-<<<<<<< HEAD
+            "debug": "/debug",
             "docs": "/docs",
-            "debug": "/debug",
         },
-=======
-            "debug": "/debug",
-            "docs": "/docs"
-        }
->>>>>>> 0529a579
     }
 
 @app.get("/health")
@@ -134,10 +97,7 @@
     status = {
         "status": "healthy",
         "database": "connected" if db and db.health_check() else "disconnected",
-<<<<<<< HEAD
-=======
-        "timestamp": int(__import__('time').time())
->>>>>>> 0529a579
+    "timestamp": int(__import__('time').time()),
     }
     # Pinecone + Redis health
     try:
