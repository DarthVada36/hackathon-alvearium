--- conflicted
+++ resolved
@@ -1,13 +1,19 @@
-<<<<<<< HEAD
 from fastapi import APIRouter, HTTPException, Depends
 import logging
 
-from core.models.database import Database, get_db
+from Server.core.models.database import Database
+from Server.api.dependencies import get_db
 from Server.core.agents.raton_perez import get_next_destination
-from Server.core.agents.location_helper import get_route_overview, find_nearest_poi
+from Server.core.agents.location_helper import get_route_overview
 
 router = APIRouter(prefix="/routes", tags=["routes"])
 logger = logging.getLogger(__name__)
+
+
+@router.get("/ping")
+def ping():
+    return {"service": "routes", "ok": True}
+
 
 @router.get("/family/{family_id}/next")
 async def get_next_poi(family_id: int, db: Database = Depends(get_db)):
@@ -21,6 +27,7 @@
         logger.error(f"Error obteniendo siguiente POI para familia {family_id}: {e}")
         raise HTTPException(status_code=500, detail=str(e))
 
+
 @router.get("/overview")
 async def route_overview():
     """
@@ -32,6 +39,7 @@
         logger.error(f"Error obteniendo overview de ruta: {e}")
         raise HTTPException(status_code=500, detail=str(e))
 
+
 @router.post("/location/update")
 async def update_location(location_data: dict, db: Database = Depends(get_db)):
     """
@@ -41,40 +49,22 @@
         family_id = location_data.get("family_id")
         latitude = location_data.get("latitude")
         longitude = location_data.get("longitude")
-        
+
         if not all([family_id, latitude, longitude]):
             raise HTTPException(status_code=400, detail="Datos de ubicación incompletos")
-        
-        # Actualizar ubicación en progreso de ruta
+
         query = """
-            UPDATE family_route_progress 
+            UPDATE family_route_progress
             SET current_location = %s
             WHERE family_id = %s
         """
-        db.execute_query(query, (
-            {"lat": latitude, "lng": longitude},
-            family_id
-        ))
-        
-        # Verificar si llegaron a algún POI
-        from core.services.location_helper import check_poi_arrival
+        db.execute_query(query, ({"lat": latitude, "lng": longitude}, family_id))
+
+        from Server.core.services.location_helper import check_poi_arrival  # type: ignore
         arrival_check = check_poi_arrival({"lat": latitude, "lng": longitude})
-        
-        return {
-            "location_updated": True,
-            "arrival_check": arrival_check
-        }
-        
+
+        return {"location_updated": True, "arrival_check": arrival_check}
+
     except Exception as e:
         logger.error(f"Error actualizando ubicación: {e}")
-        raise HTTPException(status_code=500, detail=str(e))
-=======
-from fastapi import APIRouter
-
-router = APIRouter(prefix="/routes", tags=["routes"])
-
-
-@router.get("/ping")
-def ping():
-	return {"service": "routes", "ok": True}
->>>>>>> b564ac86
+        raise HTTPException(status_code=500, detail=str(e))