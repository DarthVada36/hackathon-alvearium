--- conflicted
+++ resolved
@@ -1,13 +1,18 @@
-<<<<<<< HEAD
 from fastapi import APIRouter, HTTPException, Depends
-from typing import List
 import logging
 
-from core.models.database import Database, get_db
-from core.models.schemas import FamilyCreate, FamilyResponse
+from Server.core.models.database import Database
+from Server.api.dependencies import get_db
+from Server.core.models.schemas import FamilyCreate, FamilyResponse
 
 router = APIRouter(prefix="/families", tags=["families"])
 logger = logging.getLogger(__name__)
+
+
+@router.get("/ping")
+def ping():
+    return {"service": "families", "ok": True}
+
 
 @router.post("/", response_model=FamilyResponse)
 async def create_family(family_data: FamilyCreate, db: Database = Depends(get_db)):
@@ -15,40 +20,38 @@
     Crear una nueva familia
     """
     try:
-        # Insertar familia
         family_query = """
             INSERT INTO families (name, preferred_language)
             VALUES (%s, %s)
             RETURNING id, name, preferred_language, created_at
         """
         family_result = db.execute_query(
-            family_query, 
-            (family_data.name, family_data.preferred_language)
+            family_query,
+            (family_data.name, family_data.preferred_language),
         )
-        
+
         if not family_result:
             raise HTTPException(status_code=500, detail="Error creando familia")
-        
-        family_id = family_result[0]['id']
-        
-        # Insertar miembros
+
+        family_id = family_result[0]["id"]
+
         members_queries = []
         for member in family_data.members:
-            members_queries.append((
-                "INSERT INTO family_members (family_id, name, age, member_type) VALUES (%s, %s, %s, %s)",
-                (family_id, member.name, member.age, member.member_type)
-            ))
-        
+            members_queries.append(
+                (
+                    "INSERT INTO family_members (family_id, name, age, member_type) VALUES (%s, %s, %s, %s)",
+                    (family_id, member.name, member.age, member.member_type),
+                )
+            )
+
         db.execute_transaction(members_queries)
-        
-        # Crear registro de progreso
+
         progress_query = """
             INSERT INTO family_route_progress (family_id, current_poi_index, points_earned)
             VALUES (%s, 0, 0)
         """
         db.execute_query(progress_query, (family_id,))
-        
-        # Obtener familia creada
+
         result_query = """
             SELECT f.id, f.name, f.preferred_language, f.created_at,
                    json_agg(
@@ -64,12 +67,13 @@
             GROUP BY f.id
         """
         family = db.execute_query(result_query, (family_id,))
-        
+
         return family[0] if family else None
-        
+
     except Exception as e:
         logger.error(f"Error creando familia: {e}")
         raise HTTPException(status_code=500, detail=str(e))
+
 
 @router.get("/{family_id}", response_model=FamilyResponse)
 async def get_family(family_id: int, db: Database = Depends(get_db)):
@@ -92,22 +96,12 @@
             GROUP BY f.id
         """
         result = db.execute_query(query, (family_id,))
-        
+
         if not result:
             raise HTTPException(status_code=404, detail="Familia no encontrada")
-        
+
         return result[0]
-        
+
     except Exception as e:
         logger.error(f"Error obteniendo familia {family_id}: {e}")
-        raise HTTPException(status_code=500, detail=str(e))
-=======
-from fastapi import APIRouter
-
-router = APIRouter(prefix="/family", tags=["family"])
-
-
-@router.get("/ping")
-def ping():
-	return {"service": "family", "ok": True}
->>>>>>> b564ac86
+        raise HTTPException(status_code=500, detail=str(e))