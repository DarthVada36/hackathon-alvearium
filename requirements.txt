--- conflicted
+++ resolved
@@ -1,23 +1,20 @@
-<<<<<<< HEAD
 ## Web framework
 fastapi
 uvicorn[standard]
 
+## Env & settings
+python-dotenv==1.0.1
+
 ## HTTP and utilities
 requests
-loguru==0.7.3
 
-## Env & settings
-python-dotenv==1.0.1
-pydantic-settings==2.8.1
+## Caching
+redis
 
 ## Database
 psycopg2-binary==2.9.5
 
-## Caching
-redis
-
-## Vector DB & Embeddings
+## Vector DB & Embeddings (serverless v3)
 pinecone==4.1.0
 sentence-transformers==2.2.2
 faiss-cpu==1.8.0.post1
@@ -25,26 +22,4 @@
 ## Optional providers/APIs
 googlemaps
 langchain-openai
-=======
-fastapi
-uvicorn[standard]
-python-dotenv
-requests
-redis
-pinecone
-sentence-transformers
-googlemaps
-langchain-openai
-# LangChain Ecosystem 
->>>>>>> 0529a579
-langchain==0.3.14
-langchain-community==0.3.12
-langchain-core==0.3.28
-langchain-groq==0.2.7
-groq==0.14.0
-
-## Networking / DNS
-dnspython==2.7.0
-
-## Testing
-pytest==8.3.4+python-dotenv==1.0.1
